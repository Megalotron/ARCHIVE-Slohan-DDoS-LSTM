--- conflicted
+++ resolved
@@ -145,7 +145,6 @@
 ***/*.tmp
 
 # notebooks
-<<<<<<< HEAD
 ***/.ipynb_checkpoints
 
 # mlflow
@@ -154,6 +153,3 @@
 # misc
 *.png
 /multirun-find_hyperparams
-=======
-***/.ipynb_checkpoints
->>>>>>> 690d076e
